--- conflicted
+++ resolved
@@ -1,20 +1,16 @@
 ;;; leo.el --- Interface for dict.leo.org -*- lexical-binding:t -*-
 ;;
-;; Copyright (C) 2020 M.T. Enders <michael AT enders.io>
+;; Copyright (C) 2020 M.T. Enders <michael AT michael-enders.com>
 ;;               2021 Marty Hiatt <mousebot AT riseup.net>
 ;;
-;; Author: M.T. Enders <michael AT enders.io>
+;; Author: M.T. Enders <michael AT michael-enders.com>
 ;;         Marty Hiatt <mousebot AT riseup.net>
 ;; Created: 21 Oct 2020
 ;;
 ;; Package-Requires: ((emacs "27.1"))
 ;; Keywords: convenience, translate
-<<<<<<< HEAD
 ;; URL: https://github.com/mtenders/emacs-leo
-=======
-;; URL: https://git.blast.noho.st/mouse/emacs-leo
->>>>>>> cf914d91
-;; Version: 0.2
+;; Version: 0.3
 ;; Prefix: leo
 ;; Separator: -
 
@@ -25,14 +21,9 @@
 ;; Usage:
 ;;
 ;; This provides the commands leo-translate-word and
-<<<<<<< HEAD
-;; leo-translate-at-point.  Both translate between the language set by the
-;; custom variable leo-language to German.
-=======
 ;; leo-translate-at-point. Both translate between the language set by
 ;; the custom variable leo-language, or chosen interactively if called
 ;; with a prefix argument, and German.
->>>>>>> cf914d91
 ;;
 ;; Available languages: en, es, fr, it, ch, pt, ru, pl
 
@@ -55,9 +46,6 @@
 
 ;;; Code:
 (require 'xml)
-<<<<<<< HEAD
-(require 'button)
-=======
 (require 'dom)
 (require 'browse-url)
 (when (require 'dictcc nil :noerror)
@@ -71,7 +59,6 @@
 (defgroup leo nil
   "Leo dictionary interface."
   :group 'leo)
->>>>>>> cf914d91
 
 (defcustom leo-language "en"
   "Language to translate from to German.
@@ -253,28 +240,8 @@
             (set-buffer-multibyte t)
             (xml-parse-region start (point-max))))
       (with-temp-buffer
-<<<<<<< HEAD
-	(url-insert-file-contents url)
-	(xml-parse-region (point-min) (point-max))))
-
-;; Translations
-
-(defun leo--extract-translations (lst &optional acc)
-  "Extract translations from LST and add it to ACC.
-The returned list conains strings of alternating languages"
-  (while (consp lst)
-    (setq acc (cons (mapconcat 'caddr (cddr (pop lst)) ", ") acc)))
-  (reverse acc))
-
-(defun leo--pair-translations (lst)
-  "Take the elements from LST and pair them."
-  (if (null lst)
-      nil
-    (cons (cons (car lst) (cadr lst)) (leo--pair-translations (cddr lst)))))
-=======
 	    (url-insert-file-contents url)
 	    (xml-parse-region (point-min) (point-max))))))
->>>>>>> cf914d91
 
 (defun leo--map-get-children (seq child)
   "Map `xml-get-children' over SEQ for CHILD."
@@ -623,66 +590,6 @@
          (table (cdr (assoc 'table side))))
     (insert
      (concat
-<<<<<<< HEAD
-      (caar pairs)
-      "\n   -> "
-      (cdar pairs)
-      "\n"))
-    (leo--print-translation (cdr pairs))))
-
-;; Forum
-
-(defun leo--insert-forum-button (label path)
-  "Add PATH to leo base url and insert a button with LABEL."
-  (insert-button label
-               'action (lambda (x) (browse-url (button-get x 'url)))
-               'url (concat "http://dict.leo.org" path))
-  (princ "\n"))
-
-(defun leo--generate-forum-link (entry)
-  "Generate a hyperlink from one forum ENTRY."
-  (let ((path (cdaadr entry))
-        (label (caddr entry)))
-    (leo--insert-forum-button label path)))
-
-
-(defun leo--extract-forum-entries (parsed-xml)
-  "Extract forum entries from PARSED-XML."
-  (let* ((forum (leo--map-get-children parsed-xml 'forum))
-         (links (leo--map-get-children forum 'link)))
-    (mapcar 'leo--generate-forum-link links)))
-
-;; Ouput
-
-(defun leo--open-translation-buffer (parsed-xml)
-  "Print translations and forum entries from PARSED-XML to temporary buffer."
-  (with-output-to-temp-buffer " *leo*"
-    (princ " ----------\nTRANSLATION\n ----------\n\n")
-    (leo--print-translation (leo--extract-translation-pairs parsed-xml))
-    (princ "\n ---\nFORUM\n ---\n")
-    (with-current-buffer (get-buffer " *leo*")
-      (leo--extract-forum-entries parsed-xml)))
-  (other-window 1))
-
-(defun leo--translate (lang word)
-  "Translate WORD between LANG and German."
-  (let ((parsed-xml (leo--parse-xml (leo--generate-url lang word))))
-    (leo--open-translation-buffer parsed-xml)))
-
-;;;###autoload
-(defun leo-translate-word (word)
-  "Translate WORD between 'leo-language' and German.
-Show translations in new buffer windown."
-  (interactive "sTranslate: ")
-  (leo--translate leo-language word))
-
-;;;###autoload
-(defun leo-translate-at-point ()
-  "Translate word under cursor between 'leo-language' and German.
-Show translations in new buffer windown."
-  (interactive)
-  (leo--translate leo-language (current-word)))
-=======
       (if table
           (concat
            (propertize
@@ -1043,7 +950,6 @@
 (define-derived-mode leo-mode special-mode "leo"
   :group 'leo
   (read-only-mode 1))
->>>>>>> cf914d91
 
 
 (provide 'leo)
