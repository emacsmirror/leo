--- conflicted
+++ resolved
@@ -702,30 +702,14 @@
 
 ;;;###autoload
 (defun leo-translate-at-point (&optional lang)
-<<<<<<< HEAD
-  "Translate word under cursor between language set by 'leo-language' and German.
-Show translations in new buffer window."
-=======
   "Translate word under cursor between `leo-language' and German.
 Show translations in new buffer window.
 Optional prefix argument LANG prompts to set language for this search."
->>>>>>> 4e95b229
   (interactive "P")
   (let* ((language-candidates
           ;; transpose alist so comp read displays full lang name
           (mapcar (lambda (x)
                     (cons (cdr x) (car x)))
-<<<<<<< HEAD
-                  leo-languages-full))
-         (lang (if current-prefix-arg
-                   (completing-read
-                    (format "Language (to pair with German) (%s): "
-                            (car (rassoc leo-language language-candidates)))
-                    language-candidates nil t nil nil
-                    (rassoc leo-language language-candidates))
-                 leo-language)))
-    (leo--translate (cdr (assoc lang language-candidates)) (current-word)))
-=======
                   leo-languages-full)))
     (if current-prefix-arg
         ;; if prefix: prompt for language to search for:
@@ -738,7 +722,6 @@
                           (current-word)))
       ;; else normal search:
       (leo--translate leo-language (current-word))))
->>>>>>> 4e95b229
   (message (concat "'t' to search again, 'b' to view in browser"
                    (when (require 'dictcc nil :noerror)
                      ", 'c' to search with dictcc.el"))))
